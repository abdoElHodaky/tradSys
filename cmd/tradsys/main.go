package main

import (
	"context"
	"flag"
	"fmt"
	"log"
	"net/http"
	"os"
	"os/signal"
	"syscall"
	"time"

	"github.com/gin-gonic/gin"
	"go.uber.org/zap"

	"github.com/abdoElHodaky/tradSys/internal/api/handlers"
	"github.com/abdoElHodaky/tradSys/internal/config"
	// "github.com/abdoElHodaky/tradSys/internal/core/matching"
	// "github.com/abdoElHodaky/tradSys/internal/core/risk"
	// "github.com/abdoElHodaky/tradSys/internal/core/settlement"
	// "github.com/abdoElHodaky/tradSys/internal/connectivity"
	// "github.com/abdoElHodaky/tradSys/internal/compliance"
	// "github.com/abdoElHodaky/tradSys/internal/strategies"
	// "github.com/abdoElHodaky/tradSys/internal/common"
)

const (
	// Application metadata
	AppName    = "TradSys - High-Frequency Trading System"
	AppVersion = "2.0.0"
	AppAuthor  = "TradSys Team"
)

func main() {
	// Parse command line arguments for subcommands
	if len(os.Args) < 2 {
		printUsage()
		os.Exit(1)
	}

	command := os.Args[1]

	// Set up flag parsing for the subcommand
	flag.CommandLine = flag.NewFlagSet(os.Args[0], flag.ExitOnError)

	switch command {
	case "server":
		runServer()
	case "gateway":
		runGateway()
	case "orders":
		runOrderService()
	case "risk":
		runRiskService()
	case "marketdata":
		runMarketDataService()
	case "ws":
		runWebSocketService()
	case "version":
		printVersion()
	case "help", "--help", "-h":
		printUsage()
	default:
		fmt.Printf("Unknown command: %s\n\n", command)
		printUsage()
		os.Exit(1)
	}
}

func printUsage() {
	fmt.Printf("%s v%s\n", AppName, AppVersion)
	fmt.Printf("Usage: %s <command> [options]\n\n", os.Args[0])
	fmt.Println("Commands:")
	fmt.Println("  server     - Run unified trading server (default)")
	fmt.Println("  gateway    - Run API gateway service")
	fmt.Println("  orders     - Run order management service")
	fmt.Println("  risk       - Run risk management service")
	fmt.Println("  marketdata - Run market data service")
	fmt.Println("  ws         - Run WebSocket service")
	fmt.Println("  version    - Show version information")
	fmt.Println("  help       - Show this help message")
	fmt.Println()
	fmt.Println("Examples:")
	fmt.Println("  tradsys server                    # Run full trading server")
	fmt.Println("  tradsys server --port 8080        # Run server on specific port")
	fmt.Println("  tradsys gateway --config custom.yaml  # Run gateway with custom config")
}

func printVersion() {
	fmt.Printf("%s v%s\n", AppName, AppVersion)
	fmt.Printf("Author: %s\n", AppAuthor)
}

func runServer() {
	log.Printf("Starting %s v%s", AppName, AppVersion)

<<<<<<< HEAD
	// Initialize logger
	logger, err := zap.NewProduction()
	if err != nil {
		log.Fatalf("Failed to initialize logger: %v", err)
	}
	defer logger.Sync()

	// Load configuration
	cfg, err := config.NewConfig(logger)
=======
	// Load unified configuration
	cfg, err := unifiedconfig.Load("config/tradsys.yaml")
>>>>>>> 8c34d072
	if err != nil {
		log.Fatalf("Failed to load configuration: %v", err)
	}

	// Initialize unified trading system
	tradingSystem, err := initializeTradingSystem(cfg)
	if err != nil {
		log.Fatalf("Failed to initialize trading system: %v", err)
	}

	// Setup HTTP server with Gin
	gin.SetMode(gin.ReleaseMode)
	router := gin.New()
	router.Use(gin.Logger(), gin.Recovery())

	// Setup API routes
	api := router.Group("/api/v1")
	handlers.SetupRoutes(api, tradingSystem)

	// Health check endpoint
	router.GET("/health", func(c *gin.Context) {
		c.JSON(http.StatusOK, gin.H{
			"status":  "healthy",
			"service": AppName,
			"version": AppVersion,
			"time":    time.Now().UTC(),
		})
	})

	// Ready check endpoint
	router.GET("/ready", func(c *gin.Context) {
		c.JSON(http.StatusOK, gin.H{
			"status": "ready",
			"components": gin.H{
				"core":         "ready",
				"connectivity": "ready",
				"compliance":   "ready",
				"strategies":   "ready",
			},
		})
	})

	// Metrics endpoint
	router.GET("/metrics", func(c *gin.Context) {
		// Prometheus metrics would be served here
		c.String(http.StatusOK, "# TradSys Metrics\n")
	})

	// Create HTTP server
	server := &http.Server{
		Addr:         fmt.Sprintf(":%d", cfg.Server.Port),
		Handler:      router,
		ReadTimeout:  30 * time.Second,
		WriteTimeout: 30 * time.Second,
		IdleTimeout:  120 * time.Second,
	}

	// Start server in goroutine
	go func() {
		log.Printf("Server starting on port %d", cfg.Server.Port)
		if err := server.ListenAndServe(); err != nil && err != http.ErrServerClosed {
			log.Fatalf("Server failed to start: %v", err)
		}
	}()

	// Wait for interrupt signal
	quit := make(chan os.Signal, 1)
	signal.Notify(quit, syscall.SIGINT, syscall.SIGTERM)
	<-quit

	log.Println("Shutting down server...")

	// Graceful shutdown
	ctx, cancel := context.WithTimeout(context.Background(), 30*time.Second)
	defer cancel()

	if err := server.Shutdown(ctx); err != nil {
		log.Fatalf("Server forced to shutdown: %v", err)
	}

	log.Println("Server exited")
}

// Individual service runners
func runGateway() {
	log.Printf("Starting TradSys Gateway Service v%s", AppVersion)
	// TODO: Implement gateway service startup
	log.Println("Gateway service functionality will be implemented")
}

func runOrderService() {
	log.Printf("Starting TradSys Order Service v%s", AppVersion)
	// TODO: Implement order service startup
	log.Println("Order service functionality will be implemented")
}

func runRiskService() {
	log.Printf("Starting TradSys Risk Service v%s", AppVersion)
	// TODO: Implement risk service startup
	log.Println("Risk service functionality will be implemented")
}

func runMarketDataService() {
	log.Printf("Starting TradSys Market Data Service v%s", AppVersion)
	// TODO: Implement market data service startup
	log.Println("Market data service functionality will be implemented")
}

func runWebSocketService() {
	log.Printf("Starting TradSys WebSocket Service v%s", AppVersion)
	// TODO: Implement WebSocket service startup
	log.Println("WebSocket service functionality will be implemented")
}

// initializeTradingSystem initializes all trading system components
func initializeTradingSystem(cfg *config.Config) (*TradingSystem, error) {
	// Initialize matching engine
	// matchingEngine := matching.NewEngine(nil)

	// Initialize risk engine (placeholder - using interface{} for now)
	// var riskEngine interface{} = "risk-engine-placeholder"

	// Initialize settlement processor
	// settlementProcessor, err := settlement.NewProcessor()
	// if err != nil {
	//	return nil, fmt.Errorf("failed to initialize settlement processor: %w", err)
	// }

	// Initialize connectivity (placeholder)
	// connManager, err := connectivity.NewManager(cfg.Connectivity)
	// if err != nil {
	//     return nil, fmt.Errorf("failed to initialize connectivity: %w", err)
	// }

	// Initialize compliance (placeholder)
	// complianceEngine, err := compliance.NewEngine(cfg.Compliance)
	// if err != nil {
	//     return nil, fmt.Errorf("failed to initialize compliance: %w", err)
	// }

	// Initialize strategies (placeholder)
	// strategyEngine, err := strategies.NewEngine(cfg.Strategies)
	// if err != nil {
	//     return nil, fmt.Errorf("failed to initialize strategies: %w", err)
	// }

	return &TradingSystem{
		// MatchingEngine:      matchingEngine,
		// RiskEngine:         riskEngine,
		// SettlementProcessor: settlementProcessor,
		// Connectivity: connManager,
		// Compliance:  complianceEngine,
		// Strategies:  strategyEngine,
	}, nil
}

// TradingSystem represents the unified trading system
type TradingSystem struct {
	// MatchingEngine      interface{}
	// RiskEngine         interface{}
	// SettlementProcessor interface{}
	// Connectivity *connectivity.Manager
	// Compliance  *compliance.Engine
	// Strategies  *strategies.Engine
}<|MERGE_RESOLUTION|>--- conflicted
+++ resolved
@@ -95,7 +95,7 @@
 func runServer() {
 	log.Printf("Starting %s v%s", AppName, AppVersion)
 
-<<<<<<< HEAD
+
 	// Initialize logger
 	logger, err := zap.NewProduction()
 	if err != nil {
@@ -104,11 +104,12 @@
 	defer logger.Sync()
 
 	// Load configuration
-	cfg, err := config.NewConfig(logger)
-=======
+	
+  //cfg, err := config.NewConfig(logger)
+
 	// Load unified configuration
 	cfg, err := unifiedconfig.Load("config/tradsys.yaml")
->>>>>>> 8c34d072
+
 	if err != nil {
 		log.Fatalf("Failed to load configuration: %v", err)
 	}

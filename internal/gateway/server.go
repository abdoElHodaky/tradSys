package gateway

import (
	"context"
	"net/http"
	"time"

	"github.com/abdoElHodaky/tradSys/internal/config"
	"github.com/abdoElHodaky/tradSys/internal/monitoring"
	"github.com/gin-contrib/cors"
	"github.com/gin-gonic/gin"
	"go.uber.org/fx"
	"go.uber.org/zap"
)

// ServerParams contains the parameters for creating a new API Gateway server
type ServerParams struct {
	fx.In

	Lifecycle fx.Lifecycle
	Logger    *zap.Logger
	Config    *config.Config
	Metrics   *monitoring.MetricsCollector `optional:"true"`
}

// Server represents the API Gateway server
type Server struct {
	router *gin.Engine
	logger *zap.Logger
	config *config.Config
	server *http.Server
}

// NewServer creates a new API Gateway server with fx dependency injection
func NewServer(p ServerParams) *Server {
	// Set Gin mode based on configuration
	if p.Config.Service.Environment == "production" {
		gin.SetMode(gin.ReleaseMode)
	}

	router := gin.New()

	// Add middleware
	router.Use(gin.Recovery())
	router.Use(RequestLogger(p.Logger))
	
	// Configure CORS
	router.Use(cors.New(cors.Config{
		AllowOrigins:     []string{"*"},
		AllowMethods:     []string{"GET", "POST", "PUT", "PATCH", "DELETE", "OPTIONS"},
		AllowHeaders:     []string{"Origin", "Content-Type", "Accept", "Authorization"},
		ExposeHeaders:    []string{"Content-Length"},
		AllowCredentials: true,
		MaxAge:           12 * time.Hour,
	}))

	// TODO: Add metrics middleware if available
	// if p.Metrics != nil {
	//     router.Use(p.Metrics.GinMiddleware())
	// }

	// Create server
	server := &Server{
		router: router,
		logger: p.Logger,
		config: p.Config,
		server: &http.Server{
			Addr:    p.Config.Gateway.Address,
			Handler: router,
		},
	}

	// Register lifecycle hooks
	p.Lifecycle.Append(fx.Hook{
		OnStart: func(ctx context.Context) error {
			go func() {
				p.Logger.Info("Starting API Gateway server", zap.String("address", p.Config.Gateway.Address))
				if err := server.server.ListenAndServe(); err != nil && err != http.ErrServerClosed {
					p.Logger.Error("Failed to start API Gateway server", zap.Error(err))
				}
			}()
			return nil
		},
		OnStop: func(ctx context.Context) error {
			p.Logger.Info("Stopping API Gateway server")
			return server.server.Shutdown(ctx)
		},
	})

	return server
}

// RequestLogger returns a gin middleware for logging HTTP requests
func RequestLogger(logger *zap.Logger) gin.HandlerFunc {
	return func(c *gin.Context) {
		start := time.Now()
		path := c.Request.URL.Path
		raw := c.Request.URL.RawQuery

		c.Next()

		latency := time.Since(start)
		clientIP := c.ClientIP()
		method := c.Request.Method
		statusCode := c.Writer.Status()

		if raw != "" {
			path = path + "?" + raw
		}

		logger.Info("API request",
			zap.String("path", path),
			zap.String("method", method),
			zap.Int("status", statusCode),
			zap.String("ip", clientIP),
			zap.Duration("latency", latency),
		)
	}
}

// Router returns the Gin router
func (s *Server) Router() *gin.Engine {
	return s.router
}

<<<<<<< HEAD
// Module provides the API Gateway module for fx
var Module = fx.Options(
	fx.Provide(NewServer),
	fx.Provide(NewServiceProxy),
	fx.Provide(NewRouter),
)
=======
// Removed duplicate Module declaration - using the one in module.go
>>>>>>> 4a211f5b
<|MERGE_RESOLUTION|>--- conflicted
+++ resolved
@@ -123,13 +123,4 @@
 	return s.router
 }
 
-<<<<<<< HEAD
-// Module provides the API Gateway module for fx
-var Module = fx.Options(
-	fx.Provide(NewServer),
-	fx.Provide(NewServiceProxy),
-	fx.Provide(NewRouter),
-)
-=======
-// Removed duplicate Module declaration - using the one in module.go
->>>>>>> 4a211f5b
+// Removed duplicate Module declaration - using the one in module.go
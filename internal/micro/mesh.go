package micro

import (
	"github.com/abdoElHodaky/tradSys/internal/config"

	/*gomicro "go-micro.dev/v4"
	"go-micro.dev/v4/client"
<<<<<<< HEAD
	// Using registry instead of selector due to module path issues
	"go-micro.dev/v4/registry"
	"go-micro.dev/v4/server"
=======
	"go-micro.dev/v4/client/selector"
	"go-micro.dev/v4/server"*/


	gomicro "github.com/micro/go-micro/v4"
	"github.com/micro/go-micro/v4/client"
	"github.com/micro/go-micro/v4/client/selector"
	"github.com/micro/go-micro/v4/server"


>>>>>>> 7208cca2
	"go.uber.org/zap"
)

// MeshOptions contains options for service mesh configuration
type MeshOptions struct {
	EnableTracing       bool
	EnableMetrics       bool
	EnableCircuitBreaker bool
	EnableRateLimiting  bool
}

// ConfigureMesh adds service mesh capabilities to a service
func ConfigureMesh(service gomicro.Service, opts MeshOptions, logger *zap.Logger) {
	// Configure client wrappers
	var wrappers []client.Wrapper

	// Add circuit breaker if enabled
	if opts.EnableCircuitBreaker {
		// Note: In a real implementation, you would use a circuit breaker wrapper
		// For example: wrappers = append(wrappers, gobreaker.NewClientWrapper())
		logger.Info("Circuit breaker enabled")
	}

	// Add tracing if enabled
	if opts.EnableTracing {
		// Note: In a real implementation, you would use a tracing wrapper
		// For example: wrappers = append(wrappers, opentracing.NewClientWrapper())
		logger.Info("Distributed tracing enabled")
	}

	// Add metrics if enabled
	if opts.EnableMetrics {
		// Note: In a real implementation, you would use a metrics wrapper
		// For example: wrappers = append(wrappers, prometheus.NewClientWrapper())
		logger.Info("Prometheus metrics enabled")
	}

	// Add rate limiting if enabled
	if opts.EnableRateLimiting {
		// Note: In a real implementation, you would use a rate limiting wrapper
		// For example: wrappers = append(wrappers, ratelimit.NewClientWrapper(100))
		logger.Info("Rate limiting enabled")
	}

	// Apply wrappers to the client
	service.Client().Init(
		client.Wrap(wrappers...),
		client.Retries(3),
		client.Registry(registry.DefaultRegistry),
	)

	// Configure server wrappers
	var serverWrappers []server.HandlerWrapper

	// Add tracing if enabled
	if opts.EnableTracing {
		// Note: In a real implementation, you would use a tracing wrapper
		// For example: serverWrappers = append(serverWrappers, opentracing.NewHandlerWrapper())
	}

	// Add metrics if enabled
	if opts.EnableMetrics {
		// Note: In a real implementation, you would use a metrics wrapper
		// For example: serverWrappers = append(serverWrappers, prometheus.NewHandlerWrapper())
	}

	// Apply wrappers to the server
	for _, wrapper := range serverWrappers {
		service.Server().Init(server.WrapHandler(wrapper))
	}
}

// NewMeshOptions creates mesh options from configuration
func NewMeshOptions(config *config.Config) MeshOptions {
	return MeshOptions{
		EnableTracing:       config.Tracing.Enabled,
		EnableMetrics:       config.Metrics.Enabled,
		EnableCircuitBreaker: config.Resilience.CircuitBreakerEnabled,
		EnableRateLimiting:  config.Resilience.RateLimitingEnabled,
	}
}<|MERGE_RESOLUTION|>--- conflicted
+++ resolved
@@ -3,15 +3,6 @@
 import (
 	"github.com/abdoElHodaky/tradSys/internal/config"
 
-	/*gomicro "go-micro.dev/v4"
-	"go-micro.dev/v4/client"
-<<<<<<< HEAD
-	// Using registry instead of selector due to module path issues
-	"go-micro.dev/v4/registry"
-	"go-micro.dev/v4/server"
-=======
-	"go-micro.dev/v4/client/selector"
-	"go-micro.dev/v4/server"*/
 
 
 	gomicro "github.com/micro/go-micro/v4"
@@ -20,7 +11,7 @@
 	"github.com/micro/go-micro/v4/server"
 
 
->>>>>>> 7208cca2
+
 	"go.uber.org/zap"
 )
 

module github.com/abdoElHodaky/tradSys

go 1.20

require (
	github.com/Masterminds/semver/v3 v3.4.0
	github.com/ThreeDotsLabs/watermill v1.2.0-rc.11
	github.com/ThreeDotsLabs/watermill-nats v1.0.7
	github.com/gin-contrib/cors v1.7.6
	github.com/gin-gonic/gin v1.10.1
	github.com/go-playground/validator/v10 v10.26.0
	github.com/golang-jwt/jwt/v4 v4.5.2
	github.com/golang-jwt/jwt/v5 v5.0.0
	github.com/google/uuid v1.6.0
	github.com/gorilla/websocket v1.5.3
	github.com/jmoiron/sqlx v1.3.5
	github.com/klauspost/compress v1.18.0
	github.com/markcheno/go-talib v0.0.0-20250114000313-ec55a20c902f
	github.com/nats-io/nats.go v1.44.0
	github.com/panjf2000/ants/v2 v2.11.3
	github.com/patrickmn/go-cache v2.1.0+incompatible
	github.com/prometheus/client_golang v1.16.0
	github.com/segmentio/ksuid v1.0.4
	github.com/sony/gobreaker v1.0.0
	github.com/spf13/viper v1.16.0
	github.com/stretchr/testify v1.10.0
	github.com/thefabric-io/eventsourcing v0.6.0
	github.com/ulule/limiter/v3 v3.11.1
	go-micro.dev/v4 v4.10.2
	go.uber.org/fx v1.24.0
	go.uber.org/zap v1.26.0
	golang.org/x/crypto v0.41.0
	golang.org/x/time v0.12.0
	gonum.org/v1/gonum v0.16.0
	google.golang.org/grpc v1.67.3
	google.golang.org/protobuf v1.36.6
	gorm.io/driver/postgres v1.6.0
	gorm.io/gorm v1.25.10
)

require (
	github.com/Microsoft/go-winio v0.6.1 // indirect
	github.com/ProtonMail/go-crypto v0.0.0-20210428141323-04723f9f07d7 // indirect
	github.com/acomagu/bufpipe v1.0.3 // indirect
	github.com/beorn7/perks v1.0.1 // indirect
	github.com/bitly/go-simplejson v0.5.0 // indirect
	github.com/bmizerany/assert v0.0.0-20160611221934-b7ed37b82869 // indirect
	github.com/bytedance/sonic v1.13.3 // indirect
	github.com/bytedance/sonic/loader v0.2.4 // indirect
	github.com/cespare/xxhash/v2 v2.3.0 // indirect
	github.com/cloudwego/base64x v0.1.5 // indirect
	github.com/cpuguy83/go-md2man/v2 v2.0.0 // indirect
	github.com/davecgh/go-spew v1.1.1 // indirect
	github.com/emirpasic/gods v1.12.0 // indirect
	github.com/fsnotify/fsnotify v1.6.0 // indirect
	github.com/gabriel-vasile/mimetype v1.4.9 // indirect
	github.com/gin-contrib/sse v1.1.0 // indirect
	github.com/go-git/gcfg v1.5.0 // indirect
	github.com/go-git/go-billy/v5 v5.3.1 // indirect
	github.com/go-git/go-git/v5 v5.4.2 // indirect
	github.com/go-playground/locales v0.14.1 // indirect
	github.com/go-playground/universal-translator v0.18.1 // indirect
	github.com/goccy/go-json v0.10.5 // indirect
	github.com/gogo/protobuf v1.3.2 // indirect
	github.com/golang/protobuf v1.5.3 // indirect
	github.com/hashicorp/go-hclog v1.6.2 // indirect
	github.com/hashicorp/go-msgpack v0.5.5 // indirect
	github.com/hashicorp/hcl v1.0.0 // indirect
	github.com/hashicorp/raft v1.7.3 // indirect
	github.com/imdario/mergo v0.3.16 // indirect
	github.com/jackc/pgpassfile v1.0.0 // indirect
	github.com/jackc/pgservicefile v0.0.0-20240606120523-5a60cdf6a761 // indirect
	github.com/jackc/pgx/v5 v5.6.0 // indirect
	github.com/jackc/puddle/v2 v2.2.2 // indirect
	github.com/jbenet/go-context v0.0.0-20150711004518-d14ea06fba99 // indirect
	github.com/jinzhu/inflection v1.0.0 // indirect
	github.com/jinzhu/now v1.1.5 // indirect
	github.com/json-iterator/go v1.1.12 // indirect
	github.com/kevinburke/ssh_config v0.0.0-20201106050909-4977a11b4351 // indirect
	github.com/klauspost/cpuid/v2 v2.2.10 // indirect
	github.com/leodido/go-urn v1.4.0 // indirect
	github.com/lithammer/shortuuid/v3 v3.0.7 // indirect
	github.com/magiconair/properties v1.8.7 // indirect
	github.com/mattn/go-isatty v0.0.20 // indirect
	github.com/mattn/go-sqlite3 v1.14.22 // indirect
	github.com/matttproud/golang_protobuf_extensions v1.0.4 // indirect
	github.com/miekg/dns v1.1.43 // indirect
	github.com/mitchellh/go-homedir v1.1.0 // indirect
	github.com/mitchellh/mapstructure v1.5.0 // indirect
	github.com/modern-go/concurrent v0.0.0-20180306012644-bacd9c7ef1dd // indirect
	github.com/modern-go/reflect2 v1.0.2 // indirect
	github.com/nats-io/nats-server/v2 v2.11.8 // indirect
	github.com/nats-io/nkeys v0.4.11 // indirect
	github.com/nats-io/nuid v1.0.1 // indirect
	github.com/nats-io/stan.go v0.10.0 // indirect
	github.com/nxadm/tail v1.4.8 // indirect
	github.com/oklog/ulid v1.3.1 // indirect
	github.com/oxtoacart/bpool v0.0.0-20190530202638-03653db5a59c // indirect
	github.com/pelletier/go-toml/v2 v2.2.4 // indirect
	github.com/pkg/errors v0.9.1 // indirect
	github.com/pmezard/go-difflib v1.0.0 // indirect
	github.com/prometheus/client_model v0.4.1-0.20230718164431-9a2bf3000d16 // indirect
	github.com/prometheus/common v0.44.0 // indirect
	github.com/prometheus/procfs v0.11.1 // indirect
	github.com/russross/blackfriday/v2 v2.0.1 // indirect
	github.com/sergi/go-diff v1.1.0 // indirect
	github.com/shurcooL/sanitized_anchor_name v1.0.0 // indirect
	github.com/spf13/afero v1.9.5 // indirect
	github.com/spf13/cast v1.5.1 // indirect
	github.com/spf13/jwalterweatherman v1.1.0 // indirect
	github.com/spf13/pflag v1.0.6 // indirect
	github.com/stretchr/objx v0.5.2 // indirect
	github.com/subosito/gotenv v1.4.2 // indirect
	github.com/twitchyliquid64/golang-asm v0.15.1 // indirect
	github.com/ugorji/go/codec v1.3.0 // indirect
	github.com/urfave/cli/v2 v2.3.0 // indirect
	github.com/xanzy/ssh-agent v0.3.0 // indirect
	go.etcd.io/bbolt v1.4.3 // indirect
	go.uber.org/dig v1.19.0 // indirect
	go.uber.org/multierr v1.11.0 // indirect
	golang.org/x/arch v0.18.0 // indirect
	golang.org/x/mod v0.26.0 // indirect
	golang.org/x/net v0.42.0 // indirect
	golang.org/x/sync v0.16.0 // indirect
	golang.org/x/sys v0.35.0 // indirect
	golang.org/x/text v0.28.0 // indirect
	golang.org/x/tools v0.35.0 // indirect
	google.golang.org/genproto/googleapis/rpc v0.0.0-20240814211410-ddb44dafa142 // indirect
	gopkg.in/ini.v1 v1.67.0 // indirect
	gopkg.in/tomb.v1 v1.0.0-20141024135613-dd632973f1e7 // indirect
	gopkg.in/warnings.v0 v0.1.2 // indirect
	gopkg.in/yaml.v3 v3.0.1 // indirect
)

<<<<<<< HEAD
// Fix for go-micro.dev/v4 dependencies
replace github.com/micro/go-micro/v4 => go-micro.dev/v4 v4.10.2
=======
replace github.com/micro/go-micro/v4 => go-micro.dev/v4 v4.10.2

//replace go-micro.dev/v4/client/selector => go-micro.dev/v4 v4.10.2
>>>>>>> 7208cca2
<|MERGE_RESOLUTION|>--- conflicted
+++ resolved
@@ -132,11 +132,7 @@
 	gopkg.in/yaml.v3 v3.0.1 // indirect
 )
 
-<<<<<<< HEAD
 // Fix for go-micro.dev/v4 dependencies
-replace github.com/micro/go-micro/v4 => go-micro.dev/v4 v4.10.2
-=======
 replace github.com/micro/go-micro/v4 => go-micro.dev/v4 v4.10.2
 
 //replace go-micro.dev/v4/client/selector => go-micro.dev/v4 v4.10.2
->>>>>>> 7208cca2
